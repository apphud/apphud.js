import {documentReady, log, logError} from "../../utils"
import api from '../api'
import {
    DeepLinkURL,
    SelectedProductDuration,
    PaymentProviderKey
} from "../config/constants"
import {CustomerSetup, PaymentForm, PaymentProviderFormOptions, Subscription, User, StripeSubscriptionOptions} from "../../types"
import {
    loadStripe,
    Stripe,
    StripeElements,
    StripeElementsOptions,
    StripePaymentElement,
    StripePaymentElementChangeEvent
} from "@stripe/stripe-js";
import {setCookie} from "../../cookies";
import {config} from "../config/config";
import FormBuilder from "./formBuilder";

const ELEMENT_IDS = {
    new: {
        form: "apphud-stripe-payment-form",
        payment: "stripe-payment-element",
        submit: "stripe-submit",
        error: "stripe-error-message"
    },
    old: {
        form: "apphud-payment-form",
        payment: "payment-element",
        submit: "submit",
        error: "error-message"
    }
}

class StripeForm implements PaymentForm {
    private stripe: Stripe | null = null
    private elements: StripeElements | undefined = undefined
    private paymentElement: StripePaymentElement | null = null
    private subscription: Subscription | null = null
    private submit: HTMLButtonElement | null = null
    private submitReadyText = "Subscribe"
    private submitProcessingText = "Please wait..."
    private submitErrorText = "Error occurred"
    private customer: CustomerSetup | null = null;
    private currentProductId: string | null = null;
    private currentPaywallId: string | undefined;
    private currentPlacementId: string | undefined;
    private subscriptionOptions?: StripeSubscriptionOptions;
    private elementIDs: { [key: string]: string } = ELEMENT_IDS.old;
    private buttonStateSetter?: (state: "loading" | "ready" | "processing" | "error") => void | undefined;

    constructor(private user: User, private providerId: string, private accountId: string, private formBuilder: FormBuilder) {
        documentReady(async () => {
            this.injectStyles();
            let key = config.stripeLiveKey

            if (config.debug) {
                key = config.stripeTestKey
            }

            this.stripe = await loadStripe(key, {stripeAccount: this.accountId})
        })
    }

    private injectStyles(): void {
        const styleId = 'apphud-stripe-styles';
        if (document.getElementById(styleId)) {
            return;
        }

        const styles = `
            .stripe-element-container {
                padding: 10px 0;
            }

            #${ELEMENT_IDS.new.payment},
            #${ELEMENT_IDS.old.payment} {
                width: 100%;
            }
        `;

        const styleElement = document.createElement('style');
        styleElement.id = styleId;
        styleElement.textContent = styles;
        document.head.appendChild(styleElement);
    }

    private displayError(message: string): void {
        const errorElement = document.querySelector(`#${this.elementIDs.error}`)
        if (errorElement) {
            errorElement.textContent = message
        }
    }

    /**
     * Show Stripe form
     * @param productId - stripe price_id
     * @param paywallId - paywall user purchased from
     * @param placementId - placement id user purchased from
     * @param options - Form options. Success URL / Failure URL
     * @param subscriptionOptions - Optional subscription options
     */
    public async show(
        productId: string, 
        paywallId: string | undefined, 
        placementId: string | undefined, 
        options: PaymentProviderFormOptions = {},
        subscriptionOptions?: StripeSubscriptionOptions
    ): Promise<void> {
        this.currentProductId = productId;
        this.currentPaywallId = paywallId;
        this.currentPlacementId = placementId;
        this.subscriptionOptions = subscriptionOptions;
        this.formBuilder.emit("payment_form_initialized", { paymentProvider: "stripe", event: { selector: "#apphud-stripe-payment-form" } })
        this.buttonStateSetter = options.buttonStateSetter

        // Detect which form type is present
        if (options.id) {
            this.elementIDs = {}

            for (const key in ELEMENT_IDS.new) {
                this.elementIDs[key] = `${options.id}-${ELEMENT_IDS.new[key as keyof typeof ELEMENT_IDS.new]}`
            }
        } else if (document.getElementById(ELEMENT_IDS.new.form)) {
            this.elementIDs = ELEMENT_IDS.new
        }
        
        const submitButton = document.querySelector(`#${this.elementIDs.submit}`)

        if (!submitButton) {
            logError(`Submit button is required. Add <button id="${this.elementIDs.submit}">Pay</button>`)
            return
        }

        this.submit = submitButton as HTMLButtonElement
        this.setButtonState("loading")

        if (this.submit.innerText !== "") {
            this.submitReadyText = this.submit.innerText
        }

        // Create customer
        await this.createCustomer(options);
        
        // Initialize Stripe elements
        this.initStripe(options);
        
        // Setup form submission handler
        this.setupForm(options);
    }

    private setButtonState(state: "loading" | "ready" | "processing" | "error"): void {
        if (!this.submit) {
            logError("Submit button not found. Failed to set state:", state, true)
            return
        }

        if (this.buttonStateSetter && state !== "error") {
            this.buttonStateSetter(state)
            return
        }

        switch (state) {
            case "loading":
                this.submit.setAttribute("disabled", "disabled")
                break
            case "ready":
                this.submit.removeAttribute("disabled")
                this.submit.innerText = this.submitReadyText
                break
            case "processing":
                this.submit.setAttribute("disabled", "disabled")
                this.submit.innerText = this.submitProcessingText
                break
            case "error":
                this.submit.setAttribute("disabled", "disabled")
                this.submit.innerText = this.submitErrorText
                break
        }
    }

    /**
     * Create subscription
     * @param productId - stripe price_id
     * @param paywallId - paywall user purchased from
     * @param placementId - placement id user purchased from
     * @param customerId - customer id
     * @param paymentMethodId - payment method id
     * @private
     */
    private async createSubscription(
        productId: string, 
        paywallId: string | undefined, 
        placementId: string | undefined, 
        customerId: string, 
        paymentMethodId: string
    ): Promise<void> {
        const payload = {
            product_id: productId,
            paywall_id: paywallId,
            placement_id: placementId,
            user_id: this.user.id,
            customer_id: customerId,
            payment_method_id: paymentMethodId,
            ...(this.subscriptionOptions?.trialDays && { trial_period_days: this.subscriptionOptions.trialDays }),
            ...(this.subscriptionOptions?.couponId && { discount_id: this.subscriptionOptions.couponId })
        };

        try {
            log('Creating subscription for product:', productId);
            this.subscription = await api.createSubscription(this.providerId, payload);
    
            if (!this.subscription) {
                logError('Failed to create subscription for product:', productId);
                return;
            }
    
            log('Subscription created', this.subscription);
        } catch (error) {
            logError('Network error creating subscription:', error);
            throw new Error('Failed to create subscription due to network error');
        }
    }    

    private async createCustomer(options: PaymentProviderFormOptions): Promise<void> {
        const defaultPaymentMethods = ['card', 'sepa_debit', 'bancontact'];
        
        const paymentMethods = options.stripePaymentMethods?.length 
            ? options.stripePaymentMethods 
            : defaultPaymentMethods;

        log("Creating customer for user", this.user.id);
        this.customer = await api.createCustomer(this.providerId, {
            user_id: this.user.id,
            payment_methods: paymentMethods
        });

        if (!this.customer) {
            logError('Failed to create customer for user', this.user.id);
            return;
        }

        log('Customer created', this.customer);
    }
    

    /**
     * Initialize Stripe elements
     * @private
     * @param options - Payment form options including Stripe UI customization
     */
    private initStripe(options?: PaymentProviderFormOptions): void {
        if (!this.stripe) {
            logError('Failed to initialize Stripe', true)
            this.displayError('Failed to initialize payment form. Please try again.')
            this.setButtonState("error")
            return
        }

        if (!this.customer) {
            logError('Failed to initialize Stripe, customer not initialized', true)
            this.displayError('Failed to initialize payment form. Please try again.')
            this.setButtonState("error")
            return
        }

        const stripeAppearance = options?.stripeAppearance && {
            theme: options.stripeAppearance.theme,
            variables: options.stripeAppearance.variables,
            rules: options.stripeAppearance.rules,
            disableAnimations: options.stripeAppearance.disableAnimations,
            labels: options.stripeAppearance.labels,
        }

        // Define elements options
        const elementsOptions: StripeElementsOptions = {
            clientSecret: this.customer.client_secret,
            appearance: stripeAppearance,
            loader: "always"
        }

        this.elements = this.stripe.elements(elementsOptions)
        
        // Create and mount the Payment Element
        const paymentElement = this.elements.create('payment', {
            layout: options?.stripeAppearance?.layout
        })
        
        const paymentElementContainer = document.getElementById(this.elementIDs.payment);
        if (paymentElementContainer) {
            paymentElementContainer.innerHTML = '<div class="stripe-element-container"></div>';
            paymentElement.mount(`#${this.elementIDs.payment} .stripe-element-container`);
        }

        this.paymentElement = paymentElement;

        // Event listener for ready state
        paymentElement.on('ready', (e) => {
            this.setButtonState("ready")
            this.formBuilder.emit("payment_form_ready", { paymentProvider: "stripe", event: e })
        });

        // Event listener for change events
        paymentElement.on('change', (event: StripePaymentElementChangeEvent) => {
            const displayError = document.querySelector(`#${this.elementIDs.error}`)
            if (displayError) {
                // Clear any previous error messages when the form is valid
                if (event.complete) {
                    displayError.textContent = "";
                }
            }
        });

        // Add a separate error event listener for loader errors
        paymentElement.on('loaderror', (event) => {
            if (event.error) {
                logError("Failed to load payment form", event.error, true)
                this.displayError("Failed to load payment form");
                this.setButtonState("error")
            }
        });
    }

    /**
     * Find form element on page and set handler for submit action
     * @param options - success url / failure url
     * @private
     */
    private async setupForm(options?: PaymentProviderFormOptions): Promise<void> {
        const form = document.querySelector(`#${this.elementIDs.form}`)

        if (!form) {
            logError("Payment form: no form provided", true)
            return
        }

        form.addEventListener('submit', async (event) => {
            event.preventDefault()
            this.setButtonState("processing")

            if (!this.stripe) {
                logError("Stripe not initialized", true)
                this.displayError('Failed to initialize payment form. Please try again.')
                return
            }

            if (!this.elements) {
                logError("Elements not initialized", true)
                this.displayError('Failed to initialize payment form. Please try again.')
                return
            }

            // Step 1: Confirm SetupIntent
            const { error: setupError, setupIntent } = await this.stripe.confirmSetup({
                elements: this.elements,
                confirmParams: {
                    return_url: this.ensureHttpsUrl(options?.successUrl || window.location.href),
                },
                redirect: 'if_required'
            });

            if (setupError) {
                logError("Failed to confirm setup", setupError, true)
                this.setButtonState("error")
                this.displayError("Failed to process payment. Please try again.")
                
                this.formBuilder.emit("payment_failure", {
                    paymentProvider: "stripe",
                    event: { error: setupError }
                })
                return
            }

            // Step 2: Create subscription using the payment method
            try {
                const paymentMethodId = setupIntent.payment_method as string;
                await this.createSubscription(
                    this.currentProductId!, 
                    this.currentPaywallId, 
                    this.currentPlacementId, 
                    this.customer!.id, 
                    paymentMethodId
                );
            } catch (error) {
                logError("Subscription creation failed:", error)
                this.setButtonState("error")
                this.displayError("Failed to create subscription. Please try again.")

<<<<<<< HEAD
                // Step 3: Confirm payment if needed (subscription returned client_secret)
                if (this.subscription?.client_secret) {
                    const { error: confirmError } = await this.stripe.confirmCardPayment(
                        this.subscription.client_secret
                    );
                    if (confirmError) {
                        throw confirmError;
                    }
                }

                // Handle successful subscription
                const deepLink = this.subscription!.deep_link;
                if (deepLink) {
                    setCookie(DeepLinkURL, deepLink, SelectedProductDuration);
                }
                
                setCookie(PaymentProviderKey, "stripe", SelectedProductDuration);
                
                setTimeout(() => {
                    if (options?.onSuccess) {
                        options.onSuccess()
                    } else if (options?.successUrl && options.successUrl !== 'undefined') {
                        document.location.href = options.successUrl;
                    } else {
                        document.location.href = config.baseSuccessURL + '/' + deepLink;
                    }
                }, config.redirectDelay);
=======
                this.formBuilder.emit("payment_failure", {
                    paymentProvider: "stripe",
                    event: { error }
                })
                return
            }
>>>>>>> 9618aae3

            if (!this.subscription) {
                logError("Failed to create subscription")
                this.setButtonState("error")
                this.displayError("Failed to create subscription. Please try again.")
                
                this.formBuilder.emit("payment_failure", {
                    paymentProvider: "stripe",
                    event: { error: new Error("Failed to create subscription") }
                })
                return
            }

            // Step 3: Confirm payment if needed (subscription returned client_secret)
            if (this.subscription.client_secret) {
                const { error: confirmError } = await this.stripe.confirmCardPayment(
                    this.subscription.client_secret
                );
                
                if (confirmError) {
                    logError("Failed to confirm card payment", confirmError, true)
                    this.setButtonState("error")
                    this.displayError("Failed to confirm payment. Please try again.")
                    
                    this.formBuilder.emit("payment_failure", {
                        paymentProvider: "stripe",
                        event: { error: confirmError }
                    })
                    return
                }
            }

            // Handle successful subscription
            const deepLink = this.subscription.deep_link;
            if (deepLink) {
                setCookie(DeepLinkURL, deepLink, SelectedProductDuration);
            }

            setTimeout(() => {
                if (options?.onSuccess) {
                    options.onSuccess()
                } else if (options?.successUrl && options.successUrl !== 'undefined') {
                    document.location.href = options.successUrl;
                } else {
                    document.location.href = config.baseSuccessURL + '/' + deepLink;
                }
            }, config.redirectDelay);
        })
    }

    // Add this helper method to ensure the URL has a scheme
    private ensureHttpsUrl(url: string): string {
        if (!/^https?:\/\//i.test(url)) {
            return `https://${url}`;
        }
        return url;
    }
}

export default StripeForm<|MERGE_RESOLUTION|>--- conflicted
+++ resolved
@@ -387,42 +387,12 @@
                 this.setButtonState("error")
                 this.displayError("Failed to create subscription. Please try again.")
 
-<<<<<<< HEAD
-                // Step 3: Confirm payment if needed (subscription returned client_secret)
-                if (this.subscription?.client_secret) {
-                    const { error: confirmError } = await this.stripe.confirmCardPayment(
-                        this.subscription.client_secret
-                    );
-                    if (confirmError) {
-                        throw confirmError;
-                    }
-                }
-
-                // Handle successful subscription
-                const deepLink = this.subscription!.deep_link;
-                if (deepLink) {
-                    setCookie(DeepLinkURL, deepLink, SelectedProductDuration);
-                }
-                
-                setCookie(PaymentProviderKey, "stripe", SelectedProductDuration);
-                
-                setTimeout(() => {
-                    if (options?.onSuccess) {
-                        options.onSuccess()
-                    } else if (options?.successUrl && options.successUrl !== 'undefined') {
-                        document.location.href = options.successUrl;
-                    } else {
-                        document.location.href = config.baseSuccessURL + '/' + deepLink;
-                    }
-                }, config.redirectDelay);
-=======
                 this.formBuilder.emit("payment_failure", {
                     paymentProvider: "stripe",
                     event: { error }
                 })
                 return
             }
->>>>>>> 9618aae3
 
             if (!this.subscription) {
                 logError("Failed to create subscription")
@@ -460,7 +430,9 @@
             if (deepLink) {
                 setCookie(DeepLinkURL, deepLink, SelectedProductDuration);
             }
-
+                
+            setCookie(PaymentProviderKey, "stripe", SelectedProductDuration);
+                
             setTimeout(() => {
                 if (options?.onSuccess) {
                     options.onSuccess()
