--- conflicted
+++ resolved
@@ -21,11 +21,8 @@
     private eventQueue;
     private isInitialized;
     private isPaywallShown;
-<<<<<<< HEAD
+    private reportedPlacementErrors;
     private isUpsellPaywallShown;
-=======
-    private reportedPlacementErrors;
->>>>>>> 9618aae3
     constructor();
     private checkInitialization;
     /**
